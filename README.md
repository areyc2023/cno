--- conflicted
+++ resolved
@@ -2,31 +2,6 @@
 
 ## to-do
 
-<<<<<<< HEAD
-- [] Revisar importe de módulos CEC, toma mucho tiempo.
-- [] Revisar IO de rutas para cargar documentos en Windows (/ macOS y \\ Windows).
-
-### scripts names and docstrings
-| Script                        | Nombres               | Docstring             |
-|-------------------------------|-----------------------|-----------------------|
-| cell_temperature              | <ul><li>[X]</li></ul> | <ul><li>[]</li></ul>  |
-| cen                           | <ul><li>[X]</li></ul> | <ul><li>[]</li></ul>  |
-| data                          | <ul><li>[X]</li></ul> | <ul><li>[]</li></ul>  |
-| irradiance_models             | <ul><li>[X]</li></ul> | <ul><li>[]</li></ul>  |
-| def_pvsystem                  | <ul><li>[X]</li></ul> | <ul><li>[]</li></ul>  |
-| energia_firme                 | <ul><li>[X]</li></ul> | <ul><li>[]</li></ul>  |
-| gui_config                    | <ul><li>[]</li></ul>  | <ul><li>[]</li></ul>  |
-| gui_test                      | <ul><li>[]</li></ul>  | <ul><li>[]</li></ul>  |
-| gui_upload                    | <ul><li>[]</li></ul>  | <ul><li>[]</li></ul>  |
-| components                    | <ul><li>[X]</li></ul> | <ul><li>[]</li></ul>  |
-| location_data                 | <ul><li>[X]</li></ul> | <ul><li>[]</li></ul>  |
-| mount_tracker                 | <ul><li>[]</li></ul>  | <ul><li>[]</li></ul>  |
-| pipeline                      | <ul><li>[]</li></ul>  | <ul><li>[]</li></ul>  |
-| complements                   | <ul><li>[X]</li></ul> | <ul><li>[]</li></ul>  |
-| production                    | <ul><li>[]</li></ul>  | <ul><li>[]</li></ul>  |
-| recurso_potencia              | <ul><li>[]</li></ul>  | <ul><li>[]</li></ul>  |
-| test                          | <ul><li>[]</li></ul>  | <ul><li>[]</li></ul>  |
-=======
 - [ ] Revisar importe de módulos CEC, toma mucho tiempo.
 - [ ] Revisar IO de rutas para cargar documentos en Windows (/ macOS y \\ Windows).
 
@@ -50,5 +25,4 @@
 | production                    | <ul><li>[ ]</li></ul> | <ul><li>[ ]</li></ul>  |
 | recurso_potencia              | <ul><li>[ ]</li></ul> | <ul><li>[ ]</li></ul>  |
 | test                          | <ul><li>[ ]</li></ul> | <ul><li>[ ]</li></ul>  |
->>>>>>> cc47cda7
  